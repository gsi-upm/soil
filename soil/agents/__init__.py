from __future__ import annotations

import logging
from collections import OrderedDict, defaultdict
from collections.abc import MutableMapping, Mapping, Set
from abc import ABCMeta
from copy import deepcopy, copy
from functools import partial, wraps
from itertools import islice, chain
import inspect
import types
import textwrap
import networkx as nx
import warnings
import sys

from typing import Any

from mesa import Agent as MesaAgent, Model
from typing import Dict, List

from .. import serialization, network, utils, time, config


IGNORED_FIELDS = ("model", "logger")


class MetaAgent(ABCMeta):
    def __new__(mcls, name, bases, namespace):
        defaults = {}

        # Re-use defaults from inherited classes
        for i in bases:
            if isinstance(i, MetaAgent):
                defaults.update(i._defaults)

        new_nmspc = {
            "_defaults": defaults,
            "_last_return": None,
            "_last_except": None,
        }

        for attr, func in namespace.items():
            if attr == "step" and inspect.isgeneratorfunction(func):
                orig_func = func
                new_nmspc["_coroutine"] = None

                @wraps(func)
                def func(self):
                    while True:
                        if not self._coroutine:
                            self._coroutine = orig_func(self)
                        try:
                            if self._last_except:
                                return self._coroutine.throw(self._last_except)
                            else:
                                return self._coroutine.send(self._last_return)
                        except StopIteration as ex:
                            self._coroutine = None
                            return ex.value
                        finally:
                            self._last_return = None
                            self._last_except = None

                func.id = name or func.__name__
                func.is_default = False
                new_nmspc[attr] = func
            elif (
                isinstance(func, types.FunctionType)
                or isinstance(func, property)
                or isinstance(func, classmethod)
                or attr[0] == "_"
            ):
                new_nmspc[attr] = func
            elif attr == "defaults":
                defaults.update(func)
            else:
                defaults[attr] = copy(func)

        return super().__new__(mcls, name, bases, new_nmspc)


class BaseAgent(MesaAgent, MutableMapping, metaclass=MetaAgent):
    """
    A special type of Mesa Agent that:

    * Can be used as a dictionary to access its state.
    * Has logging built-in
    * Can be given default arguments through a defaults class attribute,
    which will be used on construction to initialize each agent's state

    Any attribute that is not preceded by an underscore (`_`) will also be added to its state.
    """

    def __init__(self, unique_id, model, name=None, init=True, interval=None, **kwargs):
        assert isinstance(unique_id, int)
        super().__init__(unique_id=unique_id, model=model)

        self.name = (
            str(name) if name else "{}[{}]".format(type(self).__name__, self.unique_id)
        )

        self.alive = True

        self.interval = interval or self.get("interval", 1)
        logger = utils.logger.getChild(getattr(self.model, "id", self.model)).getChild(
            self.name
        )
        self.logger = logging.LoggerAdapter(logger, {"agent_name": self.name})

        if hasattr(self, "level"):
            self.logger.setLevel(self.level)

        for (k, v) in self._defaults.items():
            if not hasattr(self, k) or getattr(self, k) is None:
                setattr(self, k, deepcopy(v))

        for (k, v) in kwargs.items():

            setattr(self, k, v)
        if init:
            self.init()

    def init(self):
        pass

    def __hash__(self):
        return hash(self.unique_id)

    def prob(self, probability):
        return prob(probability, self.model.random)

    @classmethod
    def w(cls, **kwargs):
        return custom(cls, **kwargs)

    # TODO: refactor to clean up mesa compatibility
    @property
    def id(self):
        msg = "This attribute is deprecated. Use `unique_id` instead"
        warnings.warn(msg, DeprecationWarning)
        print(msg, file=sys.stderr)
        return self.unique_id

    @classmethod
    def from_dict(cls, model, attrs, warn_extra=True):
        ignored = {}
        args = {}
        for k, v in attrs.items():
            if k in inspect.signature(cls).parameters:
                args[k] = v
            else:
                ignored[k] = v
        if ignored and warn_extra:
            utils.logger.info(
                f"Ignoring the following arguments for agent class { agent_class.__name__ }: { ignored }"
            )
        return cls(model=model, **args)

    def __getitem__(self, key):
        try:
            return getattr(self, key)
        except AttributeError:
            raise KeyError(f"key {key}  not found in agent")

    def __delitem__(self, key):
        return delattr(self, key)

    def __contains__(self, key):
        return hasattr(self, key)

    def __setitem__(self, key, value):
        setattr(self, key, value)

    def __len__(self):
        return sum(1 for n in self.keys())

    def __iter__(self):
        return self.items()

    def keys(self):
        return (k for k in self.__dict__ if k[0] != "_" and k not in IGNORED_FIELDS)

    def items(self, keys=None, skip=None):
        keys = keys if keys is not None else self.keys()
        it = ((k, self.get(k, None)) for k in keys)
        if skip:
            return filter(lambda x: x[0] not in skip, it)
        return it

    def get(self, key, default=None):
        if key in self:
            return self[key]
        elif key in self.model:
            return self.model[key]
        return default

    @property
    def now(self):
        try:
            return self.model.now
        except AttributeError:
            # No environment
            return None

    def die(self, msg=None):
        if msg:
            self.info("Agent dying:", msg)
        self.debug(f"agent dying")
        self.alive = False
        try:
            self.model.schedule.remove(self)
        except KeyError:
            pass
        return time.NEVER

    def step(self):
        raise NotImplementedError("Agent must implement step method")
    
    def _check_alive(self):
        if not self.alive:
            raise time.DeadAgent(self.unique_id)

    def log(self, *message, level=logging.INFO, **kwargs):
        if not self.logger.isEnabledFor(level):
            return
        message = " ".join(str(i) for i in message)
        message = "[@{:>4}]\t{:>10}: {}".format(self.now, repr(self), message)
        for k, v in kwargs:
            message += " {k}={v} ".format(k, v)
        extra = {}
        extra["now"] = self.now
        extra["unique_id"] = self.unique_id
        extra["agent_name"] = self.name
        return self.logger.log(level, message, extra=extra)

    def debug(self, *args, **kwargs):
        return self.log(*args, level=logging.DEBUG, **kwargs)

    def info(self, *args, **kwargs):
        return self.log(*args, level=logging.INFO, **kwargs)

    def count_agents(self, **kwargs):
        return len(list(self.get_agents(**kwargs)))

    def get_agents(self, *args, **kwargs):
        it = self.iter_agents(*args, **kwargs)
        return list(it)

    def iter_agents(self, *args, **kwargs):
        yield from filter_agents(self.model.schedule._agents, *args, **kwargs)

    def __str__(self):
        return self.to_str()

    def to_str(self, keys=None, skip=None, pretty=False):
        content = dict(self.items(keys=keys))
        if pretty and content:
            d = content
            content = "\n"
            for k, v in d.items():
                content += f"- {k}: {v}\n"
            content = textwrap.indent(content, "    ")
        return f"{repr(self)}{content}"

    def __repr__(self):
        return f"{self.__class__.__name__}({self.unique_id})"

<<<<<<< HEAD
class MetaFSM(type):
    def __init__(cls, name, bases, nmspc):
        super().__init__(name, bases, nmspc)
        states = {}
        # Re-use states from inherited classes
        default_state = None
        for i in bases:
            if isinstance(i, MetaFSM):
                for state_id, state in i.states.items():
                    if state.is_default:
                        default_state = state
                    states[state_id] = state

        # Add new states
        for name, func in nmspc.items():
            if hasattr(func, 'id'):
                if func.is_default:
                    default_state = func
                states[func.id] = func
        cls.default_state = default_state
        cls.states = states


class FSM(NetworkAgent, metaclass=MetaFSM):
    def __init__(self, *args, **kwargs):
        super(FSM, self).__init__(*args, **kwargs)
        if not hasattr(self, 'state_id'):
            if not self.default_state:
                raise ValueError('No default state specified for {}'.format(self.unique_id))
            self.state_id = self.default_state.id

        self.set_state(self.state_id)
=======
>>>>>>> 302075a6

def prob(prob, random):
    """
    A true/False uniform distribution with a given probability.
    To be used like this:

    .. code-block:: python

          if prob(0.3):
              do_something()

    """
    r = random.random()
    return r < prob


def calculate_distribution(network_agents=None, agent_class=None):
    """
    Calculate the threshold values (thresholds for a uniform distribution)
    of an agent distribution given the weights of each agent type.

    The input has this form: ::

            [
            {'agent_class': 'agent_class_1',
                'weight': 0.2,
                'state': {
                    'id': 0
                }
            },
            {'agent_class': 'agent_class_2',
                'weight': 0.8,
                'state': {
                    'id': 1
                }
            }
            ]

    In this example, 20% of the nodes will be marked as type
    'agent_class_1'.
    """
    if network_agents:
        network_agents = [
            deepcopy(agent) for agent in network_agents if not hasattr(agent, "id")
        ]
    elif agent_class:
        network_agents = [{"agent_class": agent_class}]
    else:
        raise ValueError("Specify a distribution or a default agent type")

    # Fix missing weights and incompatible types
    for x in network_agents:
        x["weight"] = float(x.get("weight", 1))

    # Calculate the thresholds
    total = sum(x["weight"] for x in network_agents)
    acc = 0
    for v in network_agents:
        if "ids" in v:
            continue
        upper = acc + (v["weight"] / total)
        v["threshold"] = [acc, upper]
        acc = upper
    return network_agents


<<<<<<< HEAD
def serialize_type(agent_type, known_modules=[], **kwargs):
    if isinstance(agent_type, str):
        return agent_type
    known_modules += ['soil.agents']
    return serialization.serialize(agent_type, known_modules=known_modules, **kwargs)[1] # Get the name of the class


def serialize_definition(network_agents, known_modules=[]):
    '''
    When serializing an agent distribution, remove the thresholds, in order
    to avoid cluttering the YAML definition file.
    '''
    d = deepcopy(list(network_agents))
    for v in d:
        if 'threshold' in v:
            del v['threshold']
        v['agent_type'] = serialize_type(v['agent_type'],
                                         known_modules=known_modules)
    return d


def deserialize_type(agent_type, known_modules=[]):
    if not isinstance(agent_type, str):
        return agent_type
    known = known_modules + ['soil.agents', 'soil.agents.custom' ]
    agent_type = serialization.deserializer(agent_type, known_modules=known)
    return agent_type


def deserialize_definition(ind, **kwargs):
    d = deepcopy(ind)
    for v in d:
        v['agent_type'] = deserialize_type(v['agent_type'], **kwargs)
    return d


def _validate_states(states, topology):
    '''Validate states to avoid ignoring states during initialization'''
    states = states or []
    if isinstance(states, dict):
        for x in states:
            assert x in topology.nodes
    else:
        assert len(states) <= len(topology)
    return states


def _convert_agent_types(ind, to_string=False, **kwargs):
    '''Convenience method to allow specifying agents by class or class name.'''
    if to_string:
        return serialize_definition(ind, **kwargs)
    return deserialize_definition(ind, **kwargs)


def _agent_from_definition(definition, value=-1, unique_id=None):
    """Used in the initialization of agents given an agent distribution."""
    if value < 0:
        value = random.random()
    for d in sorted(definition, key=lambda x: x.get('threshold')):
        threshold = d.get('threshold', (-1, -1))
        # Check if the definition matches by id (first) or by threshold
        if (unique_id is not None and unique_id in d.get('ids', [])) or \
           (value >= threshold[0] and value < threshold[1]):
            state = {}
            if 'state' in d:
                state = deepcopy(d['state'])
            return d['agent_type'], state

    raise Exception('Definition for value {} not found in: {}'.format(value, definition))


def _definition_to_dict(definition, size=None, default_state=None):
    state = default_state or {}
    agents = {}
    remaining = {}
    if size:
        for ix in range(size):
            remaining[ix] = copy(state)
    else:
        remaining = defaultdict(lambda x: copy(state))

    distro = sorted([item for item in definition if 'weight' in item])

    ix = 0

    def init_agent(item, id=ix):
        while id in agents:
            id += 1

        agent = remaining[id]
        agent['state'].update(copy(item.get('state', {})))
        agents[id] = agent
        del remaining[id]
        return agent

    for item in definition:
        if 'ids' in item:
            ids = item['ids']
            del item['ids']
            for id in ids:
                agent = init_agent(item, id)

    for item in definition:
        if 'number' in item:
            times = item['number']
            del item['number']
            for times in range(times):
                if size:
                    ix = random.choice(remaining.keys())
                    agent = init_agent(item, id)
                else:
                    agent = init_agent(item)
    if not size:
        return agents

    if len(remaining) < 0:
        raise Exception('Invalid definition. Too many agents to add')


    total_weight = float(sum(s['weight'] for s in distro))
    unit = size / total_weight

    for item in distro:
        times = unit * item['weight']
        del item['weight']
        for times in range(times):
            ix = random.choice(remaining.keys())
            agent = init_agent(item, id)
    return agents
=======
def _serialize_type(agent_class, known_modules=[], **kwargs):
    if isinstance(agent_class, str):
        return agent_class
    known_modules += ["soil.agents"]
    return serialization.serialize(agent_class, known_modules=known_modules, **kwargs)[
        1
    ]  # Get the name of the class


def _deserialize_type(agent_class, known_modules=[]):
    if not isinstance(agent_class, str):
        return agent_class
    known = known_modules + ["soil.agents", "soil.agents.custom"]
    agent_class = serialization.deserializer(agent_class, known_modules=known)
    return agent_class


class AgentView(Mapping, Set):
    """A lazy-loaded list of agents."""

    __slots__ = ("_agents",)

    def __init__(self, agents):
        self._agents = agents

    def __getstate__(self):
        return {"_agents": self._agents}

    def __setstate__(self, state):
        self._agents = state["_agents"]

    # Mapping methods
    def __len__(self):
        return len(self._agents)

    def __iter__(self):
        yield from self._agents.values()

    def __getitem__(self, agent_id):
        if isinstance(agent_id, slice):
            raise ValueError(f"Slicing is not supported")
        if agent_id in self._agents:
            return self._agents[agent_id]
        raise ValueError(f"Agent {agent_id} not found")

    def filter(self, *args, **kwargs):
        yield from filter_agents(self._agents, *args, **kwargs)
>>>>>>> 302075a6

    def one(self, *args, **kwargs):
        return next(filter_agents(self._agents, *args, **kwargs))

    def __call__(self, *args, **kwargs):
        return list(self.filter(*args, **kwargs))

    def __contains__(self, agent_id):
        return agent_id in self._agents

    def __str__(self):
        return str(list(unique_id for unique_id in self.keys()))

    def __repr__(self):
        return f"{self.__class__.__name__}({self})"


def filter_agents(
    agents: dict,
    *id_args,
    unique_id=None,
    state_id=None,
    agent_class=None,
    ignore=None,
    state=None,
    limit=None,
    **kwargs,
):
    """
    Filter agents given as a dict, by the criteria given as arguments (e.g., certain type or state id).
    """
    assert isinstance(agents, dict)

    ids = []

    if unique_id is not None:
        if isinstance(unique_id, list):
            ids += unique_id
        else:
            ids.append(unique_id)

    if id_args:
        ids += id_args

    if ids:
        f = (agents[aid] for aid in ids if aid in agents)
    else:
        f = agents.values()

    if state_id is not None and not isinstance(state_id, (tuple, list)):
        state_id = tuple([state_id])

    if agent_class is not None:
        agent_class = _deserialize_type(agent_class)
        try:
            agent_class = tuple(agent_class)
        except TypeError:
            agent_class = tuple([agent_class])

    if ignore:
        f = filter(lambda x: x not in ignore, f)

    if state_id is not None:
        f = filter(lambda agent: agent.get("state_id", None) in state_id, f)

    if agent_class is not None:
        f = filter(lambda agent: isinstance(agent, agent_class), f)

    state = state or dict()
    state.update(kwargs)

    for k, v in state.items():
        f = filter(lambda agent: getattr(agent, k, None) == v, f)

    if limit is not None:
        f = islice(f, limit)

    yield from f


def from_config(
    cfg: config.AgentConfig, random, topology: nx.Graph = None
) -> List[Dict[str, Any]]:
    """
    This function turns an agentconfig into a list of individual "agent specifications", which are just a dictionary
    with the parameters that the environment will use to construct each agent.

    This function does NOT return a list of agents, mostly because some attributes to the agent are not known at the
    time of calling this function, such as `unique_id`.
    """
    default = cfg or config.AgentConfig()
    if not isinstance(cfg, config.AgentConfig):
        cfg = config.AgentConfig(**cfg)

    agents = []

    assigned_total = 0
    assigned_network = 0

    if cfg.fixed is not None:
        agents, assigned_total, assigned_network = _from_fixed(
            cfg.fixed, topology=cfg.topology, default=cfg
        )

    n = cfg.n

    if cfg.distribution:
        topo_size = len(topology) if topology else 0

        networked = []
        total = []

        for d in cfg.distribution:
            if d.strategy == config.Strategy.topology:
                topo = d.topology if ("topology" in d.__fields_set__) else cfg.topology
                if not topo:
                    raise ValueError(
                        'The "topology" strategy only works if the topology parameter is set to True'
                    )
                if not topo_size:
                    raise ValueError(
                        f"Topology does not have enough free nodes to assign one to the agent"
                    )

                networked.append(d)

            if d.strategy == config.Strategy.total:
                if not cfg.n:
                    raise ValueError(
                        'Cannot use the "total" strategy without providing the total number of agents'
                    )
                total.append(d)

        if networked:
            new_agents = _from_distro(
                networked,
                n=topo_size - assigned_network,
                topology=topo,
                default=cfg,
                random=random,
            )
            assigned_total += len(new_agents)
            assigned_network += len(new_agents)
            agents += new_agents

        if total:
            remaining = n - assigned_total
            agents += _from_distro(total, n=remaining, default=cfg, random=random)

        if assigned_network < topo_size:
            utils.logger.warn(
                f"The total number of agents does not match the total number of nodes in "
                "every topology. This may be due to a definition error: assigned: "
                f"{ assigned } total size: { topo_size }"
            )

    return agents


def _from_fixed(
    lst: List[config.FixedAgentConfig],
    topology: bool,
    default: config.SingleAgentConfig,
) -> List[Dict[str, Any]]:
    agents = []

    counts_total = 0
    counts_network = 0

    for fixed in lst:
        agent = {}
        if default:
            agent = default.state.copy()
        agent.update(fixed.state)
        cls = serialization.deserialize(
            fixed.agent_class or (default and default.agent_class)
        )
        agent["agent_class"] = cls
        topo = (
            fixed.topology
            if ("topology" in fixed.__fields_set__)
            else topology or default.topology
        )

        if topo:
            agent["topology"] = True
            counts_network += 1
        if not fixed.hidden:
            counts_total += 1
        agents.append(agent)

    return agents, counts_total, counts_network


def _from_distro(
    distro: List[config.AgentDistro],
    n: int,
    default: config.SingleAgentConfig,
    random,
    topology: str = None
) -> List[Dict[str, Any]]:

    agents = []

    if n is None:
        if any(lambda dist: dist.n is None, distro):
            raise ValueError(
                "You must provide a total number of agents, or the number of each type"
            )
        n = sum(dist.n for dist in distro)

    weights = list(dist.weight if dist.weight is not None else 1 for dist in distro)
    minw = min(weights)
    norm = list(weight / minw for weight in weights)
    total = sum(norm)
    chunk = n // total

    # random.choices would be enough to get a weighted distribution. But it can vary a lot for smaller k
    # So instead we calculate our own distribution to make sure the actual ratios are close to what we would expect

    # Calculate how many times each has to appear
    indices = list(
        chain.from_iterable([idx] * int(n * chunk) for (idx, n) in enumerate(norm))
    )

    # Complete with random agents following the original weight distribution
    if len(indices) < n:
        indices += random.choices(
            list(range(len(distro))),
            weights=[d.weight for d in distro],
            k=n - len(indices),
        )

    # Deserialize classes for efficiency
    classes = list(
        serialization.deserialize(i.agent_class or default.agent_class) for i in distro
    )

    # Add them in random order
    random.shuffle(indices)

    for idx in indices:
        d = distro[idx]
        agent = d.state.copy()
        cls = classes[idx]
        agent["agent_class"] = cls
        if default:
            agent.update(default.state)
        topology = (
            d.topology
            if ("topology" in d.__fields_set__)
            else topology or default.topology
        )
        if topology:
            agent["topology"] = topology
        agents.append(agent)

    return agents


from .network_agents import *
from .fsm import *
from .evented import *
from typing import Optional


class Agent(NetworkAgent, FSM, EventedAgent):
    """Default agent class, has both network and event capabilities"""


from ..environment import NetworkEnvironment


from .BassModel import *
from .IndependentCascadeModel import *
from .SISaModel import *
from .CounterModel import *


try:
    import scipy
    from .Geo import Geo
except ImportError:
    import sys

    print("Could not load the Geo Agent, scipy is not installed", file=sys.stderr)


def custom(cls, **kwargs):
    """Create a new class from a template class and keyword arguments"""
    return type(cls.__name__, (cls,), kwargs)<|MERGE_RESOLUTION|>--- conflicted
+++ resolved
@@ -266,41 +266,6 @@
     def __repr__(self):
         return f"{self.__class__.__name__}({self.unique_id})"
 
-<<<<<<< HEAD
-class MetaFSM(type):
-    def __init__(cls, name, bases, nmspc):
-        super().__init__(name, bases, nmspc)
-        states = {}
-        # Re-use states from inherited classes
-        default_state = None
-        for i in bases:
-            if isinstance(i, MetaFSM):
-                for state_id, state in i.states.items():
-                    if state.is_default:
-                        default_state = state
-                    states[state_id] = state
-
-        # Add new states
-        for name, func in nmspc.items():
-            if hasattr(func, 'id'):
-                if func.is_default:
-                    default_state = func
-                states[func.id] = func
-        cls.default_state = default_state
-        cls.states = states
-
-
-class FSM(NetworkAgent, metaclass=MetaFSM):
-    def __init__(self, *args, **kwargs):
-        super(FSM, self).__init__(*args, **kwargs)
-        if not hasattr(self, 'state_id'):
-            if not self.default_state:
-                raise ValueError('No default state specified for {}'.format(self.unique_id))
-            self.state_id = self.default_state.id
-
-        self.set_state(self.state_id)
-=======
->>>>>>> 302075a6
 
 def prob(prob, random):
     """
@@ -367,137 +332,6 @@
     return network_agents
 
 
-<<<<<<< HEAD
-def serialize_type(agent_type, known_modules=[], **kwargs):
-    if isinstance(agent_type, str):
-        return agent_type
-    known_modules += ['soil.agents']
-    return serialization.serialize(agent_type, known_modules=known_modules, **kwargs)[1] # Get the name of the class
-
-
-def serialize_definition(network_agents, known_modules=[]):
-    '''
-    When serializing an agent distribution, remove the thresholds, in order
-    to avoid cluttering the YAML definition file.
-    '''
-    d = deepcopy(list(network_agents))
-    for v in d:
-        if 'threshold' in v:
-            del v['threshold']
-        v['agent_type'] = serialize_type(v['agent_type'],
-                                         known_modules=known_modules)
-    return d
-
-
-def deserialize_type(agent_type, known_modules=[]):
-    if not isinstance(agent_type, str):
-        return agent_type
-    known = known_modules + ['soil.agents', 'soil.agents.custom' ]
-    agent_type = serialization.deserializer(agent_type, known_modules=known)
-    return agent_type
-
-
-def deserialize_definition(ind, **kwargs):
-    d = deepcopy(ind)
-    for v in d:
-        v['agent_type'] = deserialize_type(v['agent_type'], **kwargs)
-    return d
-
-
-def _validate_states(states, topology):
-    '''Validate states to avoid ignoring states during initialization'''
-    states = states or []
-    if isinstance(states, dict):
-        for x in states:
-            assert x in topology.nodes
-    else:
-        assert len(states) <= len(topology)
-    return states
-
-
-def _convert_agent_types(ind, to_string=False, **kwargs):
-    '''Convenience method to allow specifying agents by class or class name.'''
-    if to_string:
-        return serialize_definition(ind, **kwargs)
-    return deserialize_definition(ind, **kwargs)
-
-
-def _agent_from_definition(definition, value=-1, unique_id=None):
-    """Used in the initialization of agents given an agent distribution."""
-    if value < 0:
-        value = random.random()
-    for d in sorted(definition, key=lambda x: x.get('threshold')):
-        threshold = d.get('threshold', (-1, -1))
-        # Check if the definition matches by id (first) or by threshold
-        if (unique_id is not None and unique_id in d.get('ids', [])) or \
-           (value >= threshold[0] and value < threshold[1]):
-            state = {}
-            if 'state' in d:
-                state = deepcopy(d['state'])
-            return d['agent_type'], state
-
-    raise Exception('Definition for value {} not found in: {}'.format(value, definition))
-
-
-def _definition_to_dict(definition, size=None, default_state=None):
-    state = default_state or {}
-    agents = {}
-    remaining = {}
-    if size:
-        for ix in range(size):
-            remaining[ix] = copy(state)
-    else:
-        remaining = defaultdict(lambda x: copy(state))
-
-    distro = sorted([item for item in definition if 'weight' in item])
-
-    ix = 0
-
-    def init_agent(item, id=ix):
-        while id in agents:
-            id += 1
-
-        agent = remaining[id]
-        agent['state'].update(copy(item.get('state', {})))
-        agents[id] = agent
-        del remaining[id]
-        return agent
-
-    for item in definition:
-        if 'ids' in item:
-            ids = item['ids']
-            del item['ids']
-            for id in ids:
-                agent = init_agent(item, id)
-
-    for item in definition:
-        if 'number' in item:
-            times = item['number']
-            del item['number']
-            for times in range(times):
-                if size:
-                    ix = random.choice(remaining.keys())
-                    agent = init_agent(item, id)
-                else:
-                    agent = init_agent(item)
-    if not size:
-        return agents
-
-    if len(remaining) < 0:
-        raise Exception('Invalid definition. Too many agents to add')
-
-
-    total_weight = float(sum(s['weight'] for s in distro))
-    unit = size / total_weight
-
-    for item in distro:
-        times = unit * item['weight']
-        del item['weight']
-        for times in range(times):
-            ix = random.choice(remaining.keys())
-            agent = init_agent(item, id)
-    return agents
-=======
 def _serialize_type(agent_class, known_modules=[], **kwargs):
     if isinstance(agent_class, str):
         return agent_class
@@ -545,7 +379,6 @@
 
     def filter(self, *args, **kwargs):
         yield from filter_agents(self._agents, *args, **kwargs)
->>>>>>> 302075a6
 
     def one(self, *args, **kwargs):
         return next(filter_agents(self._agents, *args, **kwargs))
