--- conflicted
+++ resolved
@@ -3,16 +3,6 @@
 
 The format is based on [Keep a Changelog](https://keepachangelog.com/en/1.0.0/), and this project adheres to [Semantic Versioning](https://semver.org/spec/v2.0.0.html).
 
-<<<<<<< HEAD
-## [UNRELEASED]
-
-## [0.20.8]
-### Changed
-* Tsih bumped to version 0.1.8
-### Fixed
-* Mentions to `id` in docs. It should be `state_id` now.
-* Fixed bug: environment agents were not being added to the simulation
-=======
 ## [1.0 UNRELEASED]
 
 Version 1.0 introduced multiple changes, especially on the `Simulation` class and anything related to how configuration is handled.
@@ -37,7 +27,13 @@
 
 ### Removed
 * Any `tsih` and `History` integration in the main classes. To record the state of environments/agents, just use a datacollector. In some cases this may be slower or consume more memory than the previous system. However, few cases actually used the full potential of the history, and it came at the cost of unnecessary complexity and worse performance for the majority of cases.
->>>>>>> 302075a6
+
+## [0.20.8]
+### Changed
+* Tsih bumped to version 0.1.8
+### Fixed
+* Mentions to `id` in docs. It should be `state_id` now.
+* Fixed bug: environment agents were not being added to the simulation
 
 ## [0.20.7]
 ### Changed
